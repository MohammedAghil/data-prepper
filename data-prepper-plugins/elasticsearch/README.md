# Elasticsearch sink

This is the Data Prepper Elasticsearch sink plugin that sends records to Elasticsearch cluster via REST client. You can use the sink to send data to Amazon Elasticsearch or Opendistro for Elasticsearch.

## Usages

The Elasticsearch sink should be configured as part of Data Prepper pipeline yaml file.

### <a name="raw_span_trace_analytics"></a>Raw span trace analytics

```$xslt
pipeline:
  ...
  sink:
    elasticsearch:
      hosts: ["https://localhost:9200"]
      trace_analytics_raw: true
```

The elasticsearch sink will reserve `otel-v1-apm-span-*` as index pattern and `otel-v1-apm-span` as index alias for record ingestion.

### <a name="service_map_trace_analytics"></a>Service map trace analytics

```$xslt
pipeline:
  ...
  sink:
    elasticsearch:
      hosts: ["https://localhost:9200"]
      cert: path/to/cert
      trace_analytics_service_map: true
```

The elasticsearch sink will reserve `otel-v1-apm-service-map` as index for record ingestion.

<<<<<<< HEAD
### Amazon Elasticsearch Service

The elasticsearch sink can also be configured for Amazon Elasticsearch Service domain. See [security](security.md) for details.

```$xslt
pipeline:
  ...
  sink:
    elasticsearch:
      hosts: ["https://your-amazon-elasticssearch-service-endpoint"]
      aws_sigv4: true 
      cert: path/to/cert
      insecure: false
      trace_analytics_service_map: true
      bulk_size: 4
```

## Configuration

- `hosts`: A list of IP addresses of elasticsearch nodes.
=======

## Configuration

- `hosts`: A list of IP addresses of elasticsearch nodes.

- `aws_sigv4`(optional): A boolean flag to enable AWS SigV4 signing when you send data to Amazon Elasticsearch domain that uses AWS IAM. The plugin uses the role in the default credential chain. Check the [Security](security.md) to know more about the permissions that the role requires. Run `aws configure` using the AWS CLI to set your credentials. 

- `aws_region`(optional): A String of the aws region where the Amazon Elasticsearch domain is present. Default is `us-east-1`.
>>>>>>> 221b9df4

- `cert`(optional): CA certificate that is pem encoded. Accepts both .pem or .crt. This enables the client to trust the CA that has signed the certificate that ODFE is using.
Default is null. 

<<<<<<< HEAD
- `aws_sigv4`: A boolean flag to sign the HTTP request with AWS credentials. Only applies to Amazon Elasticsearch Service. See [security](security.md) for details. Default to `false`. 

- `aws_region`: A String represents the region of Amazon Elasticsearch Service domain, e.g. us-west-2. Only applies to Amazon Elasticsearch Service. Defaults to `us-east-1`.

- `insecure`: A boolean flag to turn off SSL certificate verification. If set to true, CA certificate verification will be turned off and insecure HTTP requests will be sent. Default to `false`.

- `username`(optional): A String of username used in the [internal users](https://opendistro.github.io/for-elasticsearch-docs/docs/security/access-control/users-roles) of ODFE cluster. Default is null.

- `password`(optional): A String of password used in the [internal users](https://opendistro.github.io/for-elasticsearch-docs/docs/security/access-control/users-roles) of ODFE cluster. Default is null.
=======
- `username`(optional): A String of username used in the [cognito](https://opendistro.github.io/for-elasticsearch-docs/docs/security/access-control/users-roles) of ODFE cluster. Default is null.

- `password`(optional): A String of password used in the [cognito](https://opendistro.github.io/for-elasticsearch-docs/docs/security/access-control/users-roles) of ODFE cluster. Default is null.
>>>>>>> 221b9df4

- `trace_analytics_raw`(optional): A boolean flag indicates APM trace analytics raw span data type. e.g.
```$xslt
{
  "traceId":"bQ/2NNEmtuwsGAOR5ntCNw==",
  "spanId":"mnO/qUT5ye4=",
  "name":"io.opentelemetry.auto.servlet-3.0",
  "kind":"SERVER",
  "status":{},
  "startTime":"2020-08-20T05:40:46.041011600Z",
  "endTime":"2020-08-20T05:40:46.089556800Z",
  ...
}
```
Default value is false. Set it to true for [Raw span trace analytics](#raw_span_trace_analytics). Set it to false for [Service map trace analytics](#service_map_trace_analytics).

- `trace_analytics_service_map`(optional): A boolean flag indicates APM trace analytics service map data type. e.g.
```$xslt
{
  "hashId": "aQ/2NNEmtuwsGAOR5ntCNwk=",
  "serviceName": "Payment",
  "kind": "Client",
  "target":
  {
    "domain": "Purchase",
    "resource": "Buy"
  },
  "destination":
  {
    "domain": "Purchase",
    "resource": "Buy"
  },
  "traceGroupName": "MakePayement.auto"
}
```
Default value is false. Set it to true for [Service map trace analytics](#service_map_trace_analytics). Set it to false for [Raw span trace analytics](#raw_span_trace_analytics).

<<<<<<< HEAD
- <a name="index"></a>`index`: A String used as index name for custom data type. Applicable and required only If both `trace_analytics_raw` and `trace_analytics_service_map` are set to false.

- <a name="template_file"></a>`template_file`(optional): A json file path to be read as index template for custom data ingestion. The json file content should be the json value of
`"template"` key in the json content of elasticsearch [Index templates API](https://www.elastic.co/guide/en/elasticsearch/reference/7.8/index-templates.html), 
e.g. [otel-v1-apm-span-index-template.json](https://github.com/opendistro-for-elasticsearch/data-prepper/blob/main/data-prepper-plugins/elasticsearch/src/main/resources/otel-v1-apm-span-index-template.json)
=======
- <a name="index"></a>`index`: A String used as index name for custom data type. Required only If both `trace_analytics_raw` and `trace_analytics_service_map` are set to false.

- <a name="template_file"></a>`template_file`(optional): A json file path to be read as index template for custom data ingestion. The json file content should be the json value of
`"template"` key in the json content of elasticsearch [Index templates API](https://www.elastic.co/guide/en/elasticsearch/reference/7.8/index-templates.html), 
e.g. [otel-v1-apm-span-index-template.json](https://github.com/opendistro-for-elasticsearch/data-prepper/blob/master/data-prepper-plugins/elasticsearch/src/main/resources/otel-v1-apm-span-index-template.json)
>>>>>>> 221b9df4

- `dlq_file`(optional): A String of absolute file path for DLQ failed output records. Defaults to null.
If not provided, failed records will be written into the default data-prepper log file (`logs/Data-Prepper.log`).

- `bulk_size` (optional): A long of bulk size in bulk requests in MB. Default to 5 MB. If set to be less than 0, 
all the records received from the upstream prepper at a time will be sent as a single bulk request. 
If a single record turns out to be larger than the set bulk size, it will be sent as a bulk request of a single document.

## Metrics

<<<<<<< HEAD
Besides common metrics in [AbstractSink](https://github.com/opendistro-for-elasticsearch/data-prepper/blob/main/data-prepper-api/src/main/java/com/amazon/dataprepper/model/sink/AbstractSink.java), elasticsearch sink introduces the following custom metrics.
=======
Besides common metrics in [AbstractSink](https://github.com/opendistro-for-elasticsearch/data-prepper/blob/master/data-prepper-api/src/main/java/com/amazon/dataprepper/model/sink/AbstractSink.java), elasticsearch sink introduces the following custom metrics.
>>>>>>> 221b9df4

### Timer

- `bulkRequestLatency`: measures latency of sending each bulk request including retries.

### Counter

- `bulkRequestErrors`: measures number of errors encountered in sending bulk requests.
- `documentsSuccess`: measures number of documents successfully sent to ES by bulk requests including retries.
- `documentsSuccessFirstAttempt`: measures number of documents successfully sent to ES by bulk requests on first attempt.
- `documentErrors`: measures number of documents failed to be sent by bulk requests. 

## Developer Guide

<<<<<<< HEAD
This plugin is compatible with Java 8. See 

- [CONTRIBUTING](https://github.com/opendistro-for-elasticsearch/data-prepper/blob/main/CONTRIBUTING.md) 
- [monitoring](https://github.com/opendistro-for-elasticsearch/data-prepper/blob/main/docs/readme/monitoring.md)
=======
This plugin is compatible with Java 14. See 

- [CONTRIBUTING](https://github.com/opendistro-for-elasticsearch/data-prepper/blob/master/CONTRIBUTING.md) 
- [monitoring](https://github.com/opendistro-for-elasticsearch/data-prepper/blob/master/docs/readme/monitoring.md)
>>>>>>> 221b9df4
<|MERGE_RESOLUTION|>--- conflicted
+++ resolved
@@ -1,25 +1,12 @@
 # Elasticsearch sink
 
-This is the Data Prepper Elasticsearch sink plugin that sends records to Elasticsearch cluster via REST client. You can use the sink to send data to Amazon Elasticsearch or Opendistro for Elasticsearch.
+This is the Data Prepper Elasticsearch sink plugin that sends records to Elasticsearch cluster via REST client. You can use the sink to send data to Amazon Elasticsearch Service or Opendistro for Elasticsearch.
 
 ## Usages
 
 The Elasticsearch sink should be configured as part of Data Prepper pipeline yaml file.
 
-### <a name="raw_span_trace_analytics"></a>Raw span trace analytics
-
-```$xslt
-pipeline:
-  ...
-  sink:
-    elasticsearch:
-      hosts: ["https://localhost:9200"]
-      trace_analytics_raw: true
-```
-
-The elasticsearch sink will reserve `otel-v1-apm-span-*` as index pattern and `otel-v1-apm-span` as index alias for record ingestion.
-
-### <a name="service_map_trace_analytics"></a>Service map trace analytics
+### Raw span trace analytics
 
 ```$xslt
 pipeline:
@@ -28,12 +15,33 @@
     elasticsearch:
       hosts: ["https://localhost:9200"]
       cert: path/to/cert
+      username: YOUR_USERNAME_HERE
+      password: YOUR_PASSWORD_HERE
+      trace_analytics_raw: true
+      dlq_file: /your/local/dlq-file
+      bulk_size: 4
+```
+
+The elasticsearch sink will reserve `otel-v1-apm-span-*` as index pattern and `otel-v1-apm-span` as index alias for record ingestion.
+
+### </a>Service map trace analytics
+
+```$xslt
+pipeline:
+  ...
+  sink:
+    elasticsearch:
+      hosts: ["https://localhost:9200"]
+      cert: path/to/cert
+      username: YOUR_USERNAME_HERE
+      password: YOUR_PASSWORD_HERE
       trace_analytics_service_map: true
+      dlq_file: /your/local/dlq-file
+      bulk_size: 4
 ```
 
 The elasticsearch sink will reserve `otel-v1-apm-service-map` as index for record ingestion.
 
-<<<<<<< HEAD
 ### Amazon Elasticsearch Service
 
 The elasticsearch sink can also be configured for Amazon Elasticsearch Service domain. See [security](security.md) for details.
@@ -54,21 +62,10 @@
 ## Configuration
 
 - `hosts`: A list of IP addresses of elasticsearch nodes.
-=======
-
-## Configuration
-
-- `hosts`: A list of IP addresses of elasticsearch nodes.
-
-- `aws_sigv4`(optional): A boolean flag to enable AWS SigV4 signing when you send data to Amazon Elasticsearch domain that uses AWS IAM. The plugin uses the role in the default credential chain. Check the [Security](security.md) to know more about the permissions that the role requires. Run `aws configure` using the AWS CLI to set your credentials. 
-
-- `aws_region`(optional): A String of the aws region where the Amazon Elasticsearch domain is present. Default is `us-east-1`.
->>>>>>> 221b9df4
 
 - `cert`(optional): CA certificate that is pem encoded. Accepts both .pem or .crt. This enables the client to trust the CA that has signed the certificate that ODFE is using.
 Default is null. 
 
-<<<<<<< HEAD
 - `aws_sigv4`: A boolean flag to sign the HTTP request with AWS credentials. Only applies to Amazon Elasticsearch Service. See [security](security.md) for details. Default to `false`. 
 
 - `aws_region`: A String represents the region of Amazon Elasticsearch Service domain, e.g. us-west-2. Only applies to Amazon Elasticsearch Service. Defaults to `us-east-1`.
@@ -78,11 +75,6 @@
 - `username`(optional): A String of username used in the [internal users](https://opendistro.github.io/for-elasticsearch-docs/docs/security/access-control/users-roles) of ODFE cluster. Default is null.
 
 - `password`(optional): A String of password used in the [internal users](https://opendistro.github.io/for-elasticsearch-docs/docs/security/access-control/users-roles) of ODFE cluster. Default is null.
-=======
-- `username`(optional): A String of username used in the [cognito](https://opendistro.github.io/for-elasticsearch-docs/docs/security/access-control/users-roles) of ODFE cluster. Default is null.
-
-- `password`(optional): A String of password used in the [cognito](https://opendistro.github.io/for-elasticsearch-docs/docs/security/access-control/users-roles) of ODFE cluster. Default is null.
->>>>>>> 221b9df4
 
 - `trace_analytics_raw`(optional): A boolean flag indicates APM trace analytics raw span data type. e.g.
 ```$xslt
@@ -120,19 +112,11 @@
 ```
 Default value is false. Set it to true for [Service map trace analytics](#service_map_trace_analytics). Set it to false for [Raw span trace analytics](#raw_span_trace_analytics).
 
-<<<<<<< HEAD
 - <a name="index"></a>`index`: A String used as index name for custom data type. Applicable and required only If both `trace_analytics_raw` and `trace_analytics_service_map` are set to false.
 
 - <a name="template_file"></a>`template_file`(optional): A json file path to be read as index template for custom data ingestion. The json file content should be the json value of
 `"template"` key in the json content of elasticsearch [Index templates API](https://www.elastic.co/guide/en/elasticsearch/reference/7.8/index-templates.html), 
 e.g. [otel-v1-apm-span-index-template.json](https://github.com/opendistro-for-elasticsearch/data-prepper/blob/main/data-prepper-plugins/elasticsearch/src/main/resources/otel-v1-apm-span-index-template.json)
-=======
-- <a name="index"></a>`index`: A String used as index name for custom data type. Required only If both `trace_analytics_raw` and `trace_analytics_service_map` are set to false.
-
-- <a name="template_file"></a>`template_file`(optional): A json file path to be read as index template for custom data ingestion. The json file content should be the json value of
-`"template"` key in the json content of elasticsearch [Index templates API](https://www.elastic.co/guide/en/elasticsearch/reference/7.8/index-templates.html), 
-e.g. [otel-v1-apm-span-index-template.json](https://github.com/opendistro-for-elasticsearch/data-prepper/blob/master/data-prepper-plugins/elasticsearch/src/main/resources/otel-v1-apm-span-index-template.json)
->>>>>>> 221b9df4
 
 - `dlq_file`(optional): A String of absolute file path for DLQ failed output records. Defaults to null.
 If not provided, failed records will be written into the default data-prepper log file (`logs/Data-Prepper.log`).
@@ -143,11 +127,7 @@
 
 ## Metrics
 
-<<<<<<< HEAD
 Besides common metrics in [AbstractSink](https://github.com/opendistro-for-elasticsearch/data-prepper/blob/main/data-prepper-api/src/main/java/com/amazon/dataprepper/model/sink/AbstractSink.java), elasticsearch sink introduces the following custom metrics.
-=======
-Besides common metrics in [AbstractSink](https://github.com/opendistro-for-elasticsearch/data-prepper/blob/master/data-prepper-api/src/main/java/com/amazon/dataprepper/model/sink/AbstractSink.java), elasticsearch sink introduces the following custom metrics.
->>>>>>> 221b9df4
 
 ### Timer
 
@@ -162,14 +142,7 @@
 
 ## Developer Guide
 
-<<<<<<< HEAD
 This plugin is compatible with Java 8. See 
 
 - [CONTRIBUTING](https://github.com/opendistro-for-elasticsearch/data-prepper/blob/main/CONTRIBUTING.md) 
-- [monitoring](https://github.com/opendistro-for-elasticsearch/data-prepper/blob/main/docs/readme/monitoring.md)
-=======
-This plugin is compatible with Java 14. See 
-
-- [CONTRIBUTING](https://github.com/opendistro-for-elasticsearch/data-prepper/blob/master/CONTRIBUTING.md) 
-- [monitoring](https://github.com/opendistro-for-elasticsearch/data-prepper/blob/master/docs/readme/monitoring.md)
->>>>>>> 221b9df4
+- [monitoring](https://github.com/opendistro-for-elasticsearch/data-prepper/blob/main/docs/readme/monitoring.md)