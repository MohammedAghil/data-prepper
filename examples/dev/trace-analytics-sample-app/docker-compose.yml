version: "3.7"
networks:
  my_network:
    driver: bridge
    ipam:
      config:
        - subnet: 10.10.0.0/16
          gateway: 10.10.0.1

services:
  dnsmasq:
    container_name: dnsmasq
    restart: always
    build:
      context: ../dns
      dockerfile: Dockerfile
    volumes:
      - ../dns/dnsmasq.conf:/etc/dnsmasq.conf
      - ../dns/hosts.prepper:/etc/hosts.prepper
    ports:
      - "5300:53/udp"
    cap_add:
      - NET_ADMIN
    networks:
      my_network:
        ipv4_address: 10.10.1.1

  prometheus:
    image: prom/prometheus
    container_name: prometheus
    volumes:
      - ./prometheus/prometheus.yaml:/etc/prometheus/prometheus.yaml
    command:
      - "--config.file=/etc/prometheus/prometheus.yaml"
    ports:
      - "9090:9090"
    networks:
      - my_network

  grafana:
    image: grafana/grafana
    container_name: grafana
    ports:
      - "3000:3000"
    environment:
      - GF_SECURITY_ADMIN_PASSWORD=admin
    networks:
      - my_network

  data-prepper:
    restart: unless-stopped
    dns: 10.10.1.1
    container_name: data-prepper
    build:
      context: ../../..
      dockerfile: examples/dev/trace-analytics-sample-app/Dockerfile
    working_dir: /usr/share/data-prepper/
    command: sh data-prepper-wait-for-odfe-and-start.sh
    volumes:
      - ./resources/data-prepper-wait-for-odfe-and-start.sh:/usr/share/data-prepper/data-prepper-wait-for-odfe-and-start.sh
      - ./resources/trace_analytics_no_ssl.yml:/usr/share/data-prepper/data-prepper.yml
<<<<<<< HEAD
      - ./resources/data_prepper_config.yml:/usr/share/data-prepper/data_prepper_config.yml
      - ../../../shared-config/log4j.properties:/usr/share/data-prepper/log4j.properties
=======
      - ../../../shared-config/log4j2.properties:/usr/share/data-prepper/log4j.properties
>>>>>>> 73087856
      - ../../demo/root-ca.pem:/usr/share/data-prepper/root-ca.pem
      - ../../demo/test_keystore.p12:/usr/share/data-prepper/test_keystore.p12
    ports:
      - "4900:4900" # DataPrepperServer port
      - "21890:21890" # OTelTraceSource port
    networks:
      my_network:
        ipv4_address: 10.10.1.2
    depends_on:
      - opendistro-for-elasticsearch

  opendistro-for-elasticsearch:
    container_name: node-0.example.com
    image: amazon/opendistro-for-elasticsearch:1.12.0
    ports:
      - "9200:9200"
      - "9600:9600"
    environment:
      - discovery.type=single-node
    networks:
      - my_network

  kibana:
    build:
      context: ../../..
      dockerfile: examples/kibana-trace-analytics/Dockerfile
    container_name: odfe-kibana
    ports:
      - 5601:5601
    expose:
      - "5601"
    environment:
      ELASTICSEARCH_URL: https://node-0.example.com:9200
      ELASTICSEARCH_HOSTS: https://node-0.example.com:9200
    networks:
      - my_network

  otel-collector:
    restart: unless-stopped
    dns: 10.10.1.1
    image: otel/opentelemetry-collector:0.14.0
    command: ["--config=/etc/otel-collector-config.yml"]
    volumes:
      - ./opentelemetry-collector/otel-collector-config.yml:/etc/otel-collector-config.yml
      - ../../demo/demo-data-prepper.crt:/etc/demo-data-prepper.crt
    ports:
      - "55680:55680"
    depends_on:
      - data-prepper
    networks:
      - my_network

  mysql:
    restart: unless-stopped
    image: mysql:latest
    ports:
      - "3306:3306"
    environment:
      - MYSQL_ALLOW_EMPTY_PASSWORD=yes
    networks:
      - my_network
  sample-app:
    restart: unless-stopped
    build:
      context: ../../trace-analytics-sample-app/sample-app
      dockerfile: Dockerfile
    ports:
      - "8082:8082" # inventory
      - "8083:8083" # database
      - "8084:8084" # payment
      - "8085:8085" # auth
      - "8086:8086" # recommendation
      - "8087:8087" # analytics-service
      - "8088:8088" # order
      - "8089:8089" # client-dashboard
    environment:
      - OTEL_EXPORTER=otlp
      - OTEL_EXPORTER_OTLP_ENDPOINT=otel-collector:55680
      - OTEL_RESOURCE_ATTRIBUTES=service.name=analytics-service
      - OTLP=otel-collector
      - MYSQL_HOST=mysql
      - MYSQL_PORT=3306
      - WAIT_HOSTS=otel-collector:55680, mysql:3306
    depends_on:
      - otel-collector
      - mysql
    networks:
      - my_network<|MERGE_RESOLUTION|>--- conflicted
+++ resolved
@@ -59,12 +59,7 @@
     volumes:
       - ./resources/data-prepper-wait-for-odfe-and-start.sh:/usr/share/data-prepper/data-prepper-wait-for-odfe-and-start.sh
       - ./resources/trace_analytics_no_ssl.yml:/usr/share/data-prepper/data-prepper.yml
-<<<<<<< HEAD
-      - ./resources/data_prepper_config.yml:/usr/share/data-prepper/data_prepper_config.yml
-      - ../../../shared-config/log4j.properties:/usr/share/data-prepper/log4j.properties
-=======
       - ../../../shared-config/log4j2.properties:/usr/share/data-prepper/log4j.properties
->>>>>>> 73087856
       - ../../demo/root-ca.pem:/usr/share/data-prepper/root-ca.pem
       - ../../demo/test_keystore.p12:/usr/share/data-prepper/test_keystore.p12
     ports:
